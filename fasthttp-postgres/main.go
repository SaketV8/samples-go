<<<<<<< HEAD
// Package main initializes and starts the application by calling the InitApp function
package main

import (
	"database/sql"
	"fasthttp-postgres/internal/app"
	"log"
	"os"

	_ "github.com/lib/pq"
)

var (
	db  *sql.DB
	err error
)

func init() {
	uri := "postgresql://postgres:password@localhost:5432/db?sslmode=disable"
	db, err = sql.Open("postgres", uri)
	if err != nil {
		log.Printf("Error connecting to database: %s", err)
		os.Exit(1)
	}
}

func main() {
	app.InitApp(db)
=======
// Package main is the entry point of the application.
package main

import (
	"fasthttp-postgres/internal/app"
	"log"
)

func main() {
	err := app.InitApp()
	if err != nil {
		log.Fatalf("Error occured: %s\n", err)
	}
>>>>>>> 96682968
}<|MERGE_RESOLUTION|>--- conflicted
+++ resolved
@@ -1,33 +1,3 @@
-<<<<<<< HEAD
-// Package main initializes and starts the application by calling the InitApp function
-package main
-
-import (
-	"database/sql"
-	"fasthttp-postgres/internal/app"
-	"log"
-	"os"
-
-	_ "github.com/lib/pq"
-)
-
-var (
-	db  *sql.DB
-	err error
-)
-
-func init() {
-	uri := "postgresql://postgres:password@localhost:5432/db?sslmode=disable"
-	db, err = sql.Open("postgres", uri)
-	if err != nil {
-		log.Printf("Error connecting to database: %s", err)
-		os.Exit(1)
-	}
-}
-
-func main() {
-	app.InitApp(db)
-=======
 // Package main is the entry point of the application.
 package main
 
@@ -41,5 +11,4 @@
 	if err != nil {
 		log.Fatalf("Error occured: %s\n", err)
 	}
->>>>>>> 96682968
 }