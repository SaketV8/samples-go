<<<<<<< HEAD
// Package handlers contains the HTTP handlers for managing authors and books.
// It communicates with the repository layer to retrieve and manipulate data for the API endpoints.
=======
// Package handlers provides HTTP request handlers for managing authors and books.
>>>>>>> 96682968
package handlers

import (
	"context"
	"encoding/json"
	"fasthttp-postgres/internal/entity"
	"net/http"
	"strconv"

	"github.com/valyala/fasthttp"
)

type Handler struct {
	repository Repository
}

type Repository interface {
	GetAllAuthors(context.Context) ([]entity.Author, error)
	GetAllBooks(context.Context) ([]entity.Book, error)
	GetBookByID(context.Context, int) ([]entity.Book, error)
	GetBooksByAuthorID(context.Context, int) ([]entity.Book, error)
	CreateBook(context.Context, entity.Book) error
	CreateAuthor(context.Context, entity.Author) error
}

func NewHandler(repository Repository) *Handler {
	return &Handler{
		repository: repository,
	}
}

func (h *Handler) GetAllAuthors(ctx *fasthttp.RequestCtx) {
	authors, err := h.repository.GetAllAuthors(ctx)
	if err != nil {
		sendError(ctx, err, 500)
		return
	}
	sendData(ctx, authors)
}

func (h *Handler) GetAllBooks(ctx *fasthttp.RequestCtx) {
	books, err := h.repository.GetAllBooks(ctx)
	if err != nil {
		sendError(ctx, err, 500)
		return
	}
	sendData(ctx, books)
}

func (h *Handler) GetBookByID(ctx *fasthttp.RequestCtx) {
	bookID := ctx.UserValue("id").(string)
	id, err := strconv.Atoi(bookID)
	if err != nil {
		sendError(ctx, nil, http.StatusNotFound)
		return
	}
	books, err := h.repository.GetBookByID(ctx, id)
	if err != nil {
		sendError(ctx, nil, http.StatusNotFound)
		return
	}
	sendData(ctx, books[0])
}

func (h *Handler) GetBooksByAuthorID(ctx *fasthttp.RequestCtx) {
	authorID := ctx.UserValue("id").(string)
	id, err := strconv.Atoi(authorID)
	if err != nil {
		sendError(ctx, nil, http.StatusNotFound)
		return
	}
	books, err := h.repository.GetBooksByAuthorID(ctx, id)
	if err != nil {
		sendError(ctx, nil, http.StatusNotFound)
		return
	}
	sendData(ctx, books)
}

func (h *Handler) CreateBook(ctx *fasthttp.RequestCtx) {
	var req createBookRequest
	err := json.Unmarshal(ctx.Request.Body(), &req)
	if err != nil {
		sendError(ctx, err, http.StatusBadRequest)
		return
	}
	if err := h.repository.CreateBook(ctx, req.convert()); err != nil {
		sendError(ctx, err, http.StatusInternalServerError)
		return
	}
	ctx.SetStatusCode(http.StatusCreated)
}

func (h *Handler) CreateAuthor(ctx *fasthttp.RequestCtx) {
	var author entity.Author
	err := json.Unmarshal(ctx.Request.Body(), &author)
	if err != nil {
		sendError(ctx, err, http.StatusBadRequest)
		return
	}
	if err := h.repository.CreateAuthor(ctx, author); err != nil {
		sendError(ctx, err, http.StatusInternalServerError)
		return
	}
	ctx.SetStatusCode(http.StatusCreated)
}

type createBookRequest struct {
	Title    string `json:"title"`
	Year     int    `json:"year"`
	AuthorID uint   `json:"author_id"`
}

func (r createBookRequest) convert() entity.Book {
	return entity.Book{
		Title: r.Title,
		Year:  r.Year,
		Author: entity.Author{
			ID: r.AuthorID,
		},
	}
}

func sendData(ctx *fasthttp.RequestCtx, data interface{}) {
	ctx.SetContentType("application/json")
	v, err := json.Marshal(data)
	if err != nil {
		sendError(ctx, err, 500)
		return
	}
	ctx.Response.SetBody(v)
}

func sendError(ctx *fasthttp.RequestCtx, err error, code int) {
	var msg string
	if err != nil {
		msg = err.Error()
	}
	ctx.Error(msg, code)
}<|MERGE_RESOLUTION|>--- conflicted
+++ resolved
@@ -1,9 +1,4 @@
-<<<<<<< HEAD
-// Package handlers contains the HTTP handlers for managing authors and books.
-// It communicates with the repository layer to retrieve and manipulate data for the API endpoints.
-=======
 // Package handlers provides HTTP request handlers for managing authors and books.
->>>>>>> 96682968
 package handlers
 
 import (
