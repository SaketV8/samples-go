--- conflicted
+++ resolved
@@ -97,17 +97,10 @@
 		http.Error(w, err.Error(), http.StatusInternalServerError)
 		return
 	}
-<<<<<<< HEAD
-	defer func() {
-		if err = res.Body.Close(); err != nil {
-			log.Printf("%s", err)
-			os.Exit(1)
-=======
-
-	defer func() {
-		if err := res.Body.Close(); err != nil {
-			fmt.Printf("Error closing response body: %v\n", err)
->>>>>>> 96682968
+	defer func() {
+		if err = res.Body.Close(); err != nil {
+			log.Printf("%s", err)
+			os.Exit(1)
 		}
 	}()
 
@@ -126,12 +119,8 @@
 	w.WriteHeader(http.StatusCreated)
 	err = json.NewEncoder(w).Encode(map[string]string{"id": createResponse.ID})
 	if err != nil {
-<<<<<<< HEAD
-		log.Println(err)
-=======
-		http.Error(w, err.Error(), http.StatusInternalServerError)
-		return
->>>>>>> 96682968
+		http.Error(w, err.Error(), http.StatusInternalServerError)
+		return
 	}
 }
 
@@ -150,14 +139,9 @@
 	}
 
 	defer func() {
-<<<<<<< HEAD
-		if err = res.Body.Close(); err != nil {
-			log.Printf("%s", err)
-			os.Exit(1)
-=======
-		if err := res.Body.Close(); err != nil {
-			fmt.Printf("Error closing response body: %v\n", err)
->>>>>>> 96682968
+		if err = res.Body.Close(); err != nil {
+			log.Printf("%s", err)
+			os.Exit(1)
 		}
 	}()
 
@@ -175,15 +159,10 @@
 	source := doc["_source"].(map[string]interface{})
 
 	w.Header().Set("Content-Type", "application/json")
-<<<<<<< HEAD
-	if err = json.NewEncoder(w).Encode(source); err != nil {
-		log.Println(err)
-=======
 	err = json.NewEncoder(w).Encode(source)
 	if err != nil {
 		http.Error(w, err.Error(), http.StatusInternalServerError)
 		return
->>>>>>> 96682968
 	}
 }
 
@@ -214,17 +193,10 @@
 		http.Error(w, err.Error(), http.StatusInternalServerError)
 		return
 	}
-<<<<<<< HEAD
-	defer func() {
-		if err = res.Body.Close(); err != nil {
-			log.Printf("%s", err)
-			os.Exit(1)
-=======
-
-	defer func() {
-		if err := res.Body.Close(); err != nil {
-			fmt.Printf("Error closing response body: %v\n", err)
->>>>>>> 96682968
+	defer func() {
+		if err = res.Body.Close(); err != nil {
+			log.Printf("%s", err)
+			os.Exit(1)
 		}
 	}()
 
@@ -249,17 +221,10 @@
 		http.Error(w, err.Error(), http.StatusInternalServerError)
 		return
 	}
-<<<<<<< HEAD
-	defer func() {
-		if err = res.Body.Close(); err != nil {
-			log.Printf("%s", err)
-			os.Exit(1)
-=======
-
-	defer func() {
-		if err := res.Body.Close(); err != nil {
-			fmt.Printf("Error closing response body: %v\n", err)
->>>>>>> 96682968
+	defer func() {
+		if err = res.Body.Close(); err != nil {
+			log.Printf("%s", err)
+			os.Exit(1)
 		}
 	}()
 
@@ -289,12 +254,8 @@
 	defer cancel()
 
 	if err := a.Server.Shutdown(ctx); err != nil {
-<<<<<<< HEAD
 		log.Printf("Server forced to shutdown: %v", err)
 		os.Exit(1)
-=======
-		fmt.Fprintf(os.Stderr, "Server forced to shutdown: %v\n", err)
->>>>>>> 96682968
 	}
 
 	log.Println("Server exiting")
@@ -304,12 +265,8 @@
 	var result = "Hello"
 	_, err := res.Write([]byte(result))
 	if err != nil {
-<<<<<<< HEAD
-		log.Println(err)
-=======
 		http.Error(res, fmt.Sprintf("Failed to write response: %v", err), http.StatusInternalServerError)
 		return
->>>>>>> 96682968
 	}
 }
 
