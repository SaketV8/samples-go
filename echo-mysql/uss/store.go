package uss

import (
	"fmt"
	"log"
	"os"
	"time"

	"gorm.io/driver/mysql"
	"gorm.io/gorm"
)

var MetaStore *Store

type ShortCodeInfo struct {
	UID       uint64    `json:"id" sql:"AUTO_INCREMENT" gorm:"primary_key"`
	ShortCode string    `json:"shortcode" gorm:"uniqueIndex"`
	URL       string    `json:"url"`
	UpdatedAt time.Time `json:"updated_at" gorm:"datetime(0);autoUpdateTime"`
}

type Store struct {
	db *gorm.DB
}

func (s *Store) Connect(config map[string]string) error {
	// Open up our database connection.
	var err error
	mysqlDSN := fmt.Sprintf(
		"%s:%s@tcp(%s:%s)/%s?charset=utf8&parseTime=True&loc=Local&tls=False",
		config["MYSQL_USER"],
		config["MYSQL_PASSWORD"],
		config["MYSQL_HOST"],
		config["MYSQL_PORT"],
		config["MYSQL_DBNAME"],
	)
	s.db, err = gorm.Open(mysql.New(mysql.Config{
		DSN:               mysqlDSN,
		DefaultStringSize: 256,
	}), &gorm.Config{})
	if err != nil {
		return err
	}

	sqlDB, err := s.db.DB()
	if err != nil {
		return err
	}

	sqlDB.SetConnMaxLifetime(1 * time.Hour)
	sqlDB.SetMaxIdleConns(100)
	sqlDB.SetMaxOpenConns(512)

	if err = s.db.AutoMigrate(&ShortCodeInfo{}); err != nil {
<<<<<<< HEAD
		log.Printf("%s", fmt.Sprintf("Failed to create/update db tables with error %s", err.Error()))
		os.Exit(1)
=======
		log.Printf("Failed to create/update db tables with error %s", err.Error())
		return err
>>>>>>> 96682968
	}

	return nil
}

func (s *Store) Close() {
	db, _ := s.db.DB()
<<<<<<< HEAD
	err := db.Close()
	if err != nil {
		log.Printf("%s", err)
		os.Exit(1)
=======
	if err := db.Close(); err != nil {
		fmt.Fprintf(os.Stderr, "Could not close database connection: %v\n", err)
>>>>>>> 96682968
	}
}

func (s *Store) Persist(info *ShortCodeInfo) error {
	s.db.Save(info)
	return nil
}

func (s *Store) FindByShortCode(shortCode string) *ShortCodeInfo {
	var infos []ShortCodeInfo
	s.db.Order("updated_at desc").Find(&infos, "short_code = ?", shortCode)
	if len(infos) == 0 {
		return nil
	}
<<<<<<< HEAD

	urlInfo := infos[0]
	return &urlInfo
}
=======

	urlInfo := infos[0]
	return &urlInfo
}

var MetaStore *Store
>>>>>>> 96682968
<|MERGE_RESOLUTION|>--- conflicted
+++ resolved
@@ -52,13 +52,8 @@
 	sqlDB.SetMaxOpenConns(512)
 
 	if err = s.db.AutoMigrate(&ShortCodeInfo{}); err != nil {
-<<<<<<< HEAD
 		log.Printf("%s", fmt.Sprintf("Failed to create/update db tables with error %s", err.Error()))
 		os.Exit(1)
-=======
-		log.Printf("Failed to create/update db tables with error %s", err.Error())
-		return err
->>>>>>> 96682968
 	}
 
 	return nil
@@ -66,15 +61,9 @@
 
 func (s *Store) Close() {
 	db, _ := s.db.DB()
-<<<<<<< HEAD
-	err := db.Close()
-	if err != nil {
-		log.Printf("%s", err)
-		os.Exit(1)
-=======
 	if err := db.Close(); err != nil {
 		fmt.Fprintf(os.Stderr, "Could not close database connection: %v\n", err)
->>>>>>> 96682968
+		os.Exit(1)
 	}
 }
 
@@ -89,16 +78,7 @@
 	if len(infos) == 0 {
 		return nil
 	}
-<<<<<<< HEAD
 
 	urlInfo := infos[0]
 	return &urlInfo
-}
-=======
-
-	urlInfo := infos[0]
-	return &urlInfo
-}
-
-var MetaStore *Store
->>>>>>> 96682968
+}