## Introduction

A sample url shortener app to test Keploy integration capabilities using [Gin](https://gin-gonic.com/) and [mongoDB](https://www.mongodb.com/).

## Setup URL shortener

```bash
git clone https://github.com/keploy/samples-go.git && cd samples-go/gin-mongo
go mod download
```

## Installation

There are two methods to run the sample application using Keploy :-

1. [Using Docker](#running-app-using-docker)
2. [Natively on Ubuntu/Windows(using WSL)](#run-app-natively-on-local-machine)

## Running app using Docker

Keploy can be used on Linux & Windows through [Docker](https://docs.docker.com/engine/install/), and on MacOS by the help of [Colima](https://docs.keploy/io/server/macos/installation)


<<<<<<< HEAD
We need create an alias for Keploy:
```bash
alias keploy='sudo docker run --pull always --name keploy-v2 -p 16789:16789 --privileged --pid=host -it -v "$(pwd)":/files -v /sys/fs/cgroup:/sys/fs/cgroup -v /sys/kernel/debug:/sys/kernel/debug -v /sys/fs/bpf:/sys/fs/bpf -v /var/run/docker.sock:/var/run/docker.sock --rm ghcr.io/keploy/keploy'
=======
### Create Keploy Alias

We will create the docker network to work with our application and Keploy

```bash
docker network create keploy-network
```

Create an alias for Keploy CLI. 

```bash
alias keploy='sudo docker run --name keploy-v2 -p 16789:16789 --network keploy-network --privileged --pid=host -it -v "$(pwd)":/files -v /sys/fs/cgroup:/sys/fs/cgroup -v /sys/kernel/debug:/sys/kernel/debug -v /sys/fs/bpf:/sys/fs/bpf -v /var/run/docker.sock:/var/run/docker.sock --rm ghcr.io/keploy/keploy'
>>>>>>> 0cd50038
```

### Let's start the MongoDB Instance
Using the docker-compose file we will start our mongodb instance:-
```bash
sudo docker run -p 27017:27017 -d --network keploy-network --name mongoDb mongo
```

Now, we will create the docker image of our application:-


```bash
docker build -t gin-app:1.0 .
```

### Capture the Testcases

```shell
keploy record -c "docker run -p 8080:8080 --name MongoApp --network keploy-network gin-app:1.0"
```

To genereate testcases we just need to make some API calls. You can use [Postman](https://www.postman.com/), [Hoppscotch](https://hoppscotch.io/), or simply `curl`

### 1. Generate shortned url

```bash
curl --request POST \
  --url http://localhost:8080/url \
  --header 'content-type: application/json' \
  --data '{
  "url": "https://google.com"
}'
```

this will return the shortened url. 
```
{
  "ts": 1645540022,
  "url": "http://localhost:8080/Lhr4BWAi"
}
```

**2. Redirect to original url from shortened url**

```bash
curl --request GET \
  --url http://localhost:8080/Lhr4BWAi
```

or by querying through the browser `http://localhost:8080/Lhr4BWAi` _Now, let's see the magic! 🪄💫_

Now both these API calls were captured as a testcase and should be visible on the Keploy CLI. You should be seeing an app named `keploy folder` with the test cases we just captured and data mocks created.

### Run the captured testcases

Now that we have our testcase captured, run the test file.

```shell
keploy test -c "sudo docker run -p 8080:8080 --rm --net keploy-network --name ginMongoApp gin-app:1.0 --rm ginMongoApp" --delay 10
```

So no need to setup dependencies like mongoDB, web-go locally or write mocks for your testing.

**The application thinks it's talking to mongoDB 😄**

We will get output something like this:

![TestRun](./img/testrun-fail-1.png)

Go to the Keploy log to get deeper insights on what testcases ran, what failed. The `ts` is causing be failure during testing because it'll always be different.

#### Let's add Timestamp to Noisy field:

In `test-1.yml` and `test-2.yml`, go the noisefield and under `-header.Data` add the `-body.ts` on line number _37_. Now, it's the time to run the test cases again.

```bash
keploy test -c "sudo docker run -p 8080:8080 --rm --net keploy-network --name ginMongoApp gin-app:1.0" --delay 10
```

This time all the test cases will pass.

![testruns](./img/testrun.png?raw=true "Recent testruns")

## Run app Natively on local machine

Keploy can be installed on Linux directly and on Windows with the help of WSL. Based on your system archieture, install the keploy latest binary release

**1. AMD Architecture**

```shell
curl --silent --location "https://github.com/keploy/keploy/releases/latest/download/keploy_linux_amd64.tar.gz" | tar xz -C /tmp

sudo mkdir -p /usr/local/bin && sudo mv /tmp/keploy /usr/local/bin && keploy
```

<details>
<summary> 2. ARM Architecture </summary>

```shell
curl --silent --location "https://github.com/keploy/keploy/releases/latest/download/keploy_linux_arm64.tar.gz" | tar xz -C /tmp

sudo mkdir -p /usr/local/bin && sudo mv /tmp/keploy /usr/local/bin && keploy
```

</details>

#### Let's start the MongoDB Instance

Spin up your mongo container using

```shell
sudo docker run --rm -p27017:27017 -d --network keploy-network --name mongoDb mongo
```

> **Since, we are on the local machine the MongoDB URL will be `localhost:27017`. This needs to be updated on the on line 21 in `main.go` file**

### Capture the testcases

Now, we will create the binary of our application:-

```zsh
go build
```

Once we have our binary file ready,this command will start the recording of API calls using ebpf:-

```shell
sudo -E keploy record -c "./test-app-url-shortener"
```

Make API Calls using Hoppscotch, Postman or cURL command. Keploy with capture those calls to generate the test-suites containing testcases and data mocks.

### Generate testcases

To generate testcases we just need to **make some API calls.** You can use [Postman](https://www.postman.com/), [Hoppscotch](https://hoppscotch.io/), or simply `curl`

**1. Generate shortened url**

```bash
curl --request POST \
  --url http://localhost:8080/url \
  --header 'content-type: application/json' \
  --data '{
  "url": "https://google.com"
}'
```

this will return the shortened url. The ts would automatically be ignored during testing because it'll always be different.

```json
{
  "ts": 1645540022,
  "url": "http://localhost:8080/Lhr4BWAi"
}
```

**2. Redirect to original url from shortened url**

```bash
curl --request GET \
  --url http://localhost:8080/Lhr4BWAi
```

or by querying through the browser `http://localhost:8080/Lhr4BWAi`

You'll be able to see new test file and mock file generated in your project codebase locally.

### Run the Test Mode

Run this command on your terminal to run the testcases and generate the test coverage report:-

```shell
sudo -E keploy test -c "./test-app-url-shortener" --delay 10
```

> Note: If delay value is not defined, by default it would be `5`.

So no need to setup dependencies like mongoDB, web-go locally or write mocks for your testing.

**The application thinks it's talking to mongoDB 😄**

We will get output something like this:

![TestRun](./img/testrun-fail-2.png)

Go to the Keploy log to get deeper insights on what testcases ran, what failed. The `ts` is causing be failure during testing because it'll always be different.

#### Let's add Timestamp to Noisy field:

In `test-1.yml` and `test-2.yml`, go the noisefield and under `-header.Data` add the `-body.ts` on line number _37_. Now, it's the time to run the test cases again.

```shell
sudo -E keploy test -c "./test-app-url-shortener" --delay 10
```

This time all the test cases will pass.

![testruns](./img/testrun.png?raw=true "Recent testruns")<|MERGE_RESOLUTION|>--- conflicted
+++ resolved
@@ -21,24 +21,11 @@
 Keploy can be used on Linux & Windows through [Docker](https://docs.docker.com/engine/install/), and on MacOS by the help of [Colima](https://docs.keploy/io/server/macos/installation)
 
 
-<<<<<<< HEAD
+### Create Keploy Alias
+
 We need create an alias for Keploy:
 ```bash
 alias keploy='sudo docker run --pull always --name keploy-v2 -p 16789:16789 --privileged --pid=host -it -v "$(pwd)":/files -v /sys/fs/cgroup:/sys/fs/cgroup -v /sys/kernel/debug:/sys/kernel/debug -v /sys/fs/bpf:/sys/fs/bpf -v /var/run/docker.sock:/var/run/docker.sock --rm ghcr.io/keploy/keploy'
-=======
-### Create Keploy Alias
-
-We will create the docker network to work with our application and Keploy
-
-```bash
-docker network create keploy-network
-```
-
-Create an alias for Keploy CLI. 
-
-```bash
-alias keploy='sudo docker run --name keploy-v2 -p 16789:16789 --network keploy-network --privileged --pid=host -it -v "$(pwd)":/files -v /sys/fs/cgroup:/sys/fs/cgroup -v /sys/kernel/debug:/sys/kernel/debug -v /sys/fs/bpf:/sys/fs/bpf -v /var/run/docker.sock:/var/run/docker.sock --rm ghcr.io/keploy/keploy'
->>>>>>> 0cd50038
 ```
 
 ### Let's start the MongoDB Instance
