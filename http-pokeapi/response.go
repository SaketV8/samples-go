--- conflicted
+++ resolved
@@ -2,10 +2,7 @@
 
 import (
 	"encoding/json"
-<<<<<<< HEAD
-=======
 	"fmt"
->>>>>>> 96682968
 	"log"
 	"net/http"
 )
@@ -32,13 +29,7 @@
 	}
 
 	w.WriteHeader(code)
-<<<<<<< HEAD
-	_, err = w.Write(data)
-	if err != nil {
-		log.Println(err)
-=======
 	if _, err := w.Write(data); err != nil {
 		fmt.Println("Error writing response:", err)
->>>>>>> 96682968
 	}
 }