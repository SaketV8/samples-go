--- conflicted
+++ resolved
@@ -1,9 +1,5 @@
-<<<<<<< HEAD
-// Package models defines the Go structs used to represent data from the Pokémon API.
-=======
 // Package models defines the data structures used to represent various
 // objects in the PokeAPI, including Location, Pokelocation, and related fields.
->>>>>>> 96682968
 package models
 
 type Location struct {
